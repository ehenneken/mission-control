"""
Example manage.py script, which is responsible for providing a command-line
interface to application specific tasks, such as managing databases.
"""
import os
import sys
PROJECT_HOME = os.path.abspath(
    os.path.join(os.path.dirname(__file__), '..'))
sys.path.append(PROJECT_HOME)
from dateutil import parser
import requests
from flask.ext.script import Manager, Command, Option
from flask.ext.migrate import Migrate, MigrateCommand
from flask import current_app
from mc.models import db, Build, Commit
from mc.app import create_app
from mc.tasks import build_docker, register_task_revision, update_service, \
<<<<<<< HEAD
    start_test_environment, stop_test_environment, run_ci_test
=======
    start_test_environment, stop_test_environment, run_test_in_environment, \
    run_task
>>>>>>> c9fa7a45
from mc.builders import ECSBuilder
from sqlalchemy import or_
from sqlalchemy.orm.exc import NoResultFound

app = create_app()
migrate = Migrate(app, db)
manager = Manager(app)


class ManageTestCluster(Command):
    """
    Script to allow the management of the test cluster
    """
    option_list = (
        Option('--command', '-c', dest='command', choices=['start', 'stop', 'run'], required=True),
        Option('--id', '-i', dest='test_id', required=False, default=None),
    )

    def run(self, command, test_id):
        """
        Run command
        :param command: command to pass to the cluster environment
        :param test_id: test id of the environment
        """

        command_look_up = {
            'start': start_test_environment,
            'stop': stop_test_environment,
            'run': run_ci_test
        }
        command_look_up[command](test_id=test_id)


class CreateDatabase(Command):
    """
    Creates the database based on models.py
    """

    def run(self):
        with app.app_context():
            db.create_all()


class BuildDockerImage(Command):
    """
    Generates a build based on a repo name and commit hash
    """
    option_list = (
        Option('--repo', '-r', dest='repo'),
        Option('--commit', '-c', dest='commit_hash'),
        Option('--tag', '-t', dest='tag')
    )

    def run(self, repo, commit_hash=None, tag=None, app=app):
        with app.app_context():

            if tag:
                # Using the tag, obtain the sha for the relevant tag
                url = current_app.config['GITHUB_TAG_FIND_API'].format(
                    repo=repo,
                    tag=tag
                )
                r = requests.get(url)
                r.raise_for_status()
                payload_find_tag = r.json()
                try:
                    tag_commit_hash = payload_find_tag['object']['sha']
                except KeyError:
                    raise KeyError(
                        'tag supplied does not exist: {0}'.format(tag)
                    )

                # Obtain the commit hash for this tag
                url = current_app.config['GITHUB_TAG_GET_API'].format(
                    repo=repo,
                    hash=tag_commit_hash
                )
                r = requests.get(url)
                r.raise_for_status()
                payload_get_tag = r.json()
                commit_hash = payload_get_tag['object']['sha']

                current_app.logger.info(
                    'user supplied a tag: {0}, sha: {1}'
                    .format(tag, commit_hash)
                )

            url = current_app.config['GITHUB_COMMIT_API'].format(
                repo=repo,
                hash=commit_hash
            )
            r = requests.get(url)
            r.raise_for_status()
            payload = r.json()
            try:
                c = Commit.query.filter_by(
                    commit_hash=commit_hash,
                    repository=repo
                ).one()

                if not c.tag and tag:
                    c.tag = tag

            except NoResultFound:
                c = Commit(
                    commit_hash=commit_hash,
                    timestamp=parser.parse(payload['author']['date']),
                    author=payload['author']['name'],
                    repository=repo,
                    message=payload['message'],
                    tag=tag if tag else None
                )
            db.session.add(c)
            db.session.commit()
            build_docker.delay(c.id)
            current_app.logger.info(
                "user-received: {}@{}".format(c.repository, c.commit_hash)
            )


class MakeDockerrunTemplate(Command):
    """
    Prints a `Dockerrun.aws.json` to stdout
    Usage: manage.py print_task_def -c adsws:2cfd... staging 100 -c biblib:j03b... staging 300
    """

    option_list = (
        Option(
            '--containers',
            '-c',
            dest='containers',
            nargs=3,
            action='append'
        ),
        Option(
            '--family',
            '-f',
            dest='family',
        )
    )

    def run(self, containers, family, app=app):
        apps = []
        with app.app_context():
            for container in containers:
                try:
                    repo, commit_hash = container[0].split(':')
                except ValueError:
                    raise ValueError(
                        '"{}" should look like repo:id'.format(container[0])
                    )
                build = Build.query.join(Commit).filter(
                    Commit.repository == repo,
                    or_(Commit.commit_hash == commit_hash, Commit.tag == commit_hash),
                ).first()
                if build is None:
                    raise NoResultFound("No row found for {}/{}".format(
                        repo, commit_hash)
                    )
                apps.append(ECSBuilder.DockerContainer(
                    build=build,
                    environment=container[1],
                    memory=container[2],
                    portmappings=[
                        {"hostPort": 8080, "containerPort": 80}
                    ] if repo == "adsws" else None,
                    )
                )
            tmpl = ECSBuilder(apps, family=family).render_template()
            print(tmpl)
            return tmpl


class RegisterTaskRevision(Command):
    """
    Calls tasks.register_task_definition to update
    an ECS task revision
    """

    option_list = (
        Option('--task', '-t', dest='task_definition'),
    )

    def run(self, task_definition, app=app):
        with app.app_context():
            register_task_revision(task_definition)


class UpdateService(Command):
    """
    Calls tasks.update_service to update an ECS service
    """

    option_list = (
        Option('--cluster', '-c', dest='cluster'),
        Option('--service', '-s', dest='service'),
        Option('--desiredCount', dest='desiredCount', type=int),
        Option('--taskDefinition', '-t', dest='taskDefinition'),
    )

    def run(self, cluster, service, desiredCount, taskDefinition, app=app):
        with app.app_context():
            update_service(cluster=cluster,
                           service=service,
                           desiredCount=desiredCount,
                           taskDefinition=taskDefinition,
                           )

class RunTask(Command):
    """
    Calls tasks.run_task to run a specific task on an ECS cluster
    """

    option_list = (
        Option('--cluster', '-c', dest='cluster'),
        Option('--desiredCount', dest='desiredCount', type=int),
        Option('--taskDefinition', '-t', dest='taskDefinition'),
    )

    def run(self, cluster, desiredCount, taskDefinition, app=app):
        with app.app_context():
            run_task(cluster=cluster,
                           desiredCount=desiredCount,
                           taskDefinition=taskDefinition,
            )

manager.add_command('run_task', RunTask)
manager.add_command('update_service', UpdateService)
manager.add_command('register_task_def', RegisterTaskRevision)
manager.add_command('db', MigrateCommand)
manager.add_command('createdb', CreateDatabase())
manager.add_command('dockerbuild', BuildDockerImage)
manager.add_command('print_task_def', MakeDockerrunTemplate)
manager.add_command('test_cluster', ManageTestCluster)


if __name__ == '__main__':
    manager.run()<|MERGE_RESOLUTION|>--- conflicted
+++ resolved
@@ -15,12 +15,7 @@
 from mc.models import db, Build, Commit
 from mc.app import create_app
 from mc.tasks import build_docker, register_task_revision, update_service, \
-<<<<<<< HEAD
-    start_test_environment, stop_test_environment, run_ci_test
-=======
-    start_test_environment, stop_test_environment, run_test_in_environment, \
-    run_task
->>>>>>> c9fa7a45
+    start_test_environment, stop_test_environment, run_ci_test, run_task
 from mc.builders import ECSBuilder
 from sqlalchemy import or_
 from sqlalchemy.orm.exc import NoResultFound
@@ -229,6 +224,7 @@
                            taskDefinition=taskDefinition,
                            )
 
+
 class RunTask(Command):
     """
     Calls tasks.run_task to run a specific task on an ECS cluster
@@ -236,15 +232,16 @@
 
     option_list = (
         Option('--cluster', '-c', dest='cluster'),
-        Option('--desiredCount', dest='desiredCount', type=int),
+        Option('--count', dest='count', type=int),
         Option('--taskDefinition', '-t', dest='taskDefinition'),
     )
 
-    def run(self, cluster, desiredCount, taskDefinition, app=app):
-        with app.app_context():
-            run_task(cluster=cluster,
-                           desiredCount=desiredCount,
-                           taskDefinition=taskDefinition,
+    def run(self, cluster, count, taskDefinition, app=app):
+        with app.app_context():
+            run_task(
+                cluster=cluster,
+                count=count,
+                taskDefinition=taskDefinition
             )
 
 manager.add_command('run_task', RunTask)
