"""
Test provisioners.py
"""
from mc.provisioners import PostgresProvisioner, ConsulProvisioner, TestProvisioner, SolrProvisioner
from mc.builders import DockerRunner, ConsulDockerRunner, PostgresDockerRunner, \
<<<<<<< HEAD
    GunicornDockerRunner
from jinja2 import Template
=======
    GunicornDockerRunner, SolrDockerRunner
>>>>>>> f6b80edf
from werkzeug.security import gen_salt
from sqlalchemy import create_engine

import json
import unittest
import requests
import consulate


class TestConsulProvisioner(unittest.TestCase):
    """
    Test the ConsulProvisioner. Use the Docker builder to create the key/value
    store
    """

    def setUp(self):
        """
        Starts a consul node for all the tests
        """
        self.name = 'livetest-consul-{}'.format(gen_salt(5))
        self.builder = ConsulDockerRunner(
            name=self.name,
        )

        self.builder.start()
        self.port = self.builder.client.port(
            self.builder.container['Id'],
            8500
        )[0]['HostPort']

    def tearDown(self):
        """
        Tears down the consul node used by the tests
        """
        self.builder.teardown()

    def test_running_consul(self):
        """
        Checks that consul is started correctly via docker
        """

        while True:
            response = requests.get('http://localhost:{}/v1/kv/health'
                                    .format(self.port))
            if response.status_code == 404:
                break

        self.assertEqual(
            response.status_code,
            404,
            msg='Consul service is non-responsive: {}'.format(response.text)
        )

    def _provision(self, service):
        """
        Run the provision for a given service
        """
        ConsulProvisioner(service, container=self.builder)()

    def test_provisioning_adsws_service(self):
        """
        First run the provisioner and then we can check that some configuration
        values have been correctly set in the key/value store
        """
        self._provision('adsws')

        # Obtain what we expect to find
        config_file = '{}/{}/adsws/adsws.config.json'.format(
            ConsulProvisioner.template_dir,
            ConsulProvisioner.name,
        )

        with open(config_file) as json_file:
            template = Template(json_file.read())

        json_config = template.render(
            db_host='localhost',
            db_port=5432,
            cache_host='localhost',
            cache_port=6379
        )

        config = json.loads(json_config)

        # Compare with consul
        consul = consulate.Consul(port=self.port)
        for key in config:

            self.assertIn(key, consul.kv.keys())
            self.assertEqual(
                config[key],
                consul.kv.get(key),
                msg='Key {} mismatch: {} != {}'.format(
                    key,
                    config[key],
                    consul.kv.get(key)
                )
            )

        cache = consul.kv.get('config/adsws/staging/CACHE')
        self.assertIn(
            'localhost',
            cache,
        )
        self.assertIn(
            '6379',
            cache,
        )

        db_uri = consul.kv.get('config/adsws/staging/SQLALCHEMY_DATABASE_URI')
        self.assertEqual(
            db_uri,
            '"postgresql+psycopg2://adsabs:@localhost:5432/adsws"',
            msg='Provisioning is not working: {} != '
                'postgresql+psycopg2://adsabs:@localhost:5432/adsws'.format(db_uri)
        )


class TestPostgresProvisioner(unittest.TestCase):
    """
    Test the PostgresProvisioner. Use the Docker builder to create the database
    """

    def setUp(self):
        self.name = 'livetest-postgres-{}'.format(gen_salt(5))
        self.builder = PostgresDockerRunner(
            name=self.name,
        )
        self.builder.start()
        self.port = self.builder.client.port(
            self.builder.container['Id'],
            5432
        )[0]['HostPort']

    def tearDown(self):
        self.builder.teardown()

    def _make_db_connection(self, db, user=None):
        """
        retruns a sqlalchemy connection object to a database
        """
        if user is None:
            user = db

        engine = create_engine(
            'postgresql://{user}@localhost:{port}/{db}'.format(
                user=user, port=self.port, db=db
            )
        )
        return engine.connect()

    def _provision(self, service):
        """
        Run the provision for a given service
        """
        # Modifying a live application's config is the most straightforward
        # way to connect to a non-default port for this test case

        PostgresProvisioner(service, container=self.builder)()

    def test_provisioning_adsws(self):
        """
        after running the provisioner, make sure that the anon user and
        anon oauth2client exist within the postgres instance
        """

        self._provision('adsws')
        conn = self._make_db_connection('adsws')
        res = conn.execute('SELECT * FROM users').fetchall()
        anon_user = filter(
            lambda i: i['email'] == 'anonymous@ads',
            res,
        )[0]
        self.assertIsNotNone(anon_user)

        res = conn.execute('SELECT * FROM oauth2client').fetchall()
        anon_client = filter(
            lambda i: i['user_id'] == anon_user['id'],
            res,
        )
        self.assertIsNotNone(anon_client)

    def test_provisioning_recommender(self):
        """
        after running the provisioner, make sure that the recommender has the
        expected tables and that they return at least 1 row
        """

        self._provision('recommender')
        conn = self._make_db_connection('recommender')
        coreads = conn.execute('SELECT * FROM coreads').fetchall()
        clusters = conn.execute('SELECT * FROM clusters').fetchall()
        clustering = conn.execute('SELECT * FROM clustering').fetchall()

        self.assertGreater(len(coreads), 0)
        self.assertGreater(len(clusters), 0)
        self.assertGreater(len(clustering), 0)


class TestTestProvisioner(unittest.TestCase):
    """
    Test the provisioning of the test cluster script
    """

    def setUp(self):
        """
        Setup the tests
        """
        self.name = 'livetest-adsws-pythonsimpleserver-{}'.format(gen_salt(5))
        self.builder = GunicornDockerRunner(
            image='adsabs/pythonsimpleserver:v1.0.0',
            name=self.name,
        )
        self.builder.start()
        info = self.builder.client.port(
            self.builder.container['Id'],
            80
        )[0]
        self.host = info['HostIp']
        self.port = info['HostPort']

    def tearDown(self):
        """
        Teardown the tests
        """
        self.builder.teardown()

    def test_that_the_script_file_is_provisioned(self):
        """
        Tests that the script file is provisioned as we expect it to be
        """
        test_provisioner = TestProvisioner(services=['adsrex'])

        api_url = 'API_URL="http://{host}:{port}"'.format(
            host=self.host,
            port=self.port
        )
        self.assertIn(api_url, test_provisioner.scripts[0])


class TestSolrProvisioner(unittest.TestCase):
    """
    Test the SolrProvisioner. Use the Docker builder to create the index
    """

    def setUp(self):
        """
        Starts a solr node for all the tests
        """
        self.name = 'livetest-solr-{}'.format(gen_salt(5))
        self.builder = SolrDockerRunner(
            name=self.name,
        )

        self.builder.start()
        self.port = self.builder.client.port(
            self.builder.container['Id'],
            8983
        )[0]['HostPort']

    def tearDown(self):
        """
        Tears down the consul node used by the tests
        """
        self.builder.teardown()

    def _provision(self, service):
        """
        Run the provision for a given service
        """
        SolrProvisioner(service, container=self.builder)()

    def test_provisioning_recommender_service(self):
        """
        First run the provisioner and then we can check that the documents have been added to the solr index
        """
        self._provision('recommender')

        # Obtain what we expect to find
        config_file = '{}/{}/recommender/recommender.json'.format(
            SolrProvisioner.template_dir,
            SolrProvisioner.name,
        )

        with open(config_file) as json_file:
            config = json.load(json_file)

        # Compare with consul
        for document in config:
            response = requests.get('http://{host}:{port}/solr/query?q=bibcode:{bibcode}'.format(
                host='localhost',
                port=self.port,
                bibcode=document['bibcode'])
            )
            self.assertEqual(
                200,
                response.status_code,
                msg='We expect a 200 response but got: {}, {}'.format(response.status_code, response.json())
            )

            actual_document = response.json()['response']['docs'][0]
            for key in document:
                self.assertIn(key, document.keys())
                self.assertEqual(
                    document[key],
                    actual_document[key],
                    msg='Key {} mismatch: expected {} != actual {}'.format(
                        key,
                        document[key],
                        actual_document[key]
                    )
                )<|MERGE_RESOLUTION|>--- conflicted
+++ resolved
@@ -3,12 +3,9 @@
 """
 from mc.provisioners import PostgresProvisioner, ConsulProvisioner, TestProvisioner, SolrProvisioner
 from mc.builders import DockerRunner, ConsulDockerRunner, PostgresDockerRunner, \
-<<<<<<< HEAD
-    GunicornDockerRunner
+        GunicornDockerRunner, SolrDockerRunner
+
 from jinja2 import Template
-=======
-    GunicornDockerRunner, SolrDockerRunner
->>>>>>> f6b80edf
 from werkzeug.security import gen_salt
 from sqlalchemy import create_engine
 
