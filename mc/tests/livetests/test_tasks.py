"""
Test builders
"""

import redis
import requests
import unittest

from mc.tasks import start_test_environment, stop_test_environment, run_test_in_environment
from mc.builders import GunicornDockerRunner
from docker import Client, errors
from consulate import Consul
from sqlalchemy import create_engine
from sqlalchemy.exc import OperationalError
from collections import OrderedDict


class TestTestEnvironment(unittest.TestCase):
    """
    Test the docker runner
    """

    def setUp(self):
        """
        Define what we want to start
        """
<<<<<<< HEAD
        self.config = OrderedDict({})

        services = self.config.setdefault('services', [
=======
        self.config = {
            'dependencies': [
                {
                    "name": "redis",
                    "image": DEPENDENCIES['REDIS']['IMAGE'],
                    "callback": None,
                },
                {
                    "name": "consul",
                    "image": DEPENDENCIES['CONSUL']['IMAGE'],
                    "callback": None,
                },
                {
                    "name": "postgres",
                    "image": DEPENDENCIES['POSTGRES']['IMAGE'],
                    "callback": None,
                },
                {
                    "name": "solr",
                    "image": DEPENDENCIES['SOLR']['IMAGE'],
                    "callback": None
                }
            ],
            'services': [
>>>>>>> f6b80edf
                {
                    'name': 'adsws',
                    'repository': 'adsabs',
                    'tag': '0596971c755855ff3f9caed2f96af7f9d5792cc2'
                }
            ])

        dependencies = self.config.setdefault('dependencies', [
            {
                'name': 'redis',
                'image': 'redis:2.8.21'
            },
            {
                'name': 'postgres',
                'image': 'postgres:9.3',
            },
            {
                'name': 'consul',
                'image': 'adsabs/consul:v1.0.0',
                'requirements': ['redis', 'postgres']
            },
            {
                'name': 'registrator',
                'image': 'gliderlabs/registrator:latest',
                'build_requirements': ['consul']
            }
        ])

    def tearDown(self):
        """
        Clean up the dependencies and services
        """

        # stop the services
        try:
            for d in self.config['dependencies']:
                self.helper_stop_container(d['name'])
        except:
            pass
        try:
            for s in self.config['services']:
                self.helper_stop_container(s['name'])
        except:
            pass

        try:
            self.helper_stop_container('pythonsimpleserver')
        except:
            pass

    @staticmethod
    def helper_get_container_values(name, port):
        """
        Get the properties of the running container
        :param name: name of the container
        :type name: basestring

        :param port: port commonly used
        :type port: int

        :return: dictionary
        """
        cli = Client(base_url='unix://var/run/docker.sock')
        print cli.containers
        container_id = [i for i in cli.containers() if name in i['Image']][0]['Id']
        if port:
            info = cli.port(container_id, port)[0]
            container_port = info['HostPort']
            container_host = info['HostIp']
        else:
            container_host = '127.0.0.1'
            container_port = None

        return dict(port=container_port, host=container_host, id=container_id)

    @staticmethod
    def helper_stop_container(name):
        """
        Stop specified docker container
        :param name: name of the container
        :type name: basestring
        """
        cli = Client(base_url='unix://var/run/docker.sock')
        print cli.containers()
        container = [i for i in cli.containers() if name in i['Image']][0]
        container_id = container['Id']
        container_name = container['Names'][0].replace('/', '')

        try:
            cli.stop(container_id)
            cli.remove_container(container_name)
        except Exception as err:
            print err

    def test_start_test_environment_task(self):
        """
        Tests that the environment is correctly setup, the containers are
        running and provisioned.
        """

        start_test_environment(test_id='livetests', config=self.config)

        # Check redis is running
        redis_info = self.helper_get_container_values('redis', 6379)
        rs = redis.Redis('localhost', port=redis_info['port'])
        try:
            rs.client_list()
        except redis.ConnectionError as e:
            self.fail('Redis cache has not started: {}'.format(e))

        # Check postgres is running
        postgres_info = self.helper_get_container_values('postgres', 5432)
        postgres_uri = 'postgresql://postgres:@{host}:{port}'.format(
            host=postgres_info['host'],
            port=postgres_info['port']
        )
        try:
            engine = create_engine(postgres_uri)
            engine.connect()
        except OperationalError as e:
            self.fail('Postgresql database has not started: {}'.format(e))

<<<<<<< HEAD
        # Check consul is running
        consul_info = self.helper_get_container_values('consul', 8500)
        session = Consul(host=consul_info['host'], port=consul_info['port'])
        self.assertEqual(
            session.kv.get('config/adsws/staging/DEBUG'),
            "false"
        )

        self.assertEqual(
            session.kv.get('config/adsws/staging/SQLALCHEMY_DATABASE_URI'),
            '"postgresql+psycopg2://postgres:@{}:{}/adsws"'.format(
                '172.17.42.1',
                postgres_info['port']
            )
        )

        # Check registrator is running
        registrator_info = self.helper_get_container_values('registrator', None)
        print registrator_info

=======
        # Check solr is running
        solr_info = self.helper_get_container_values('solr', 8983)
        response = requests.get('http://{host}:{port}'.format(
                host=solr_info['host'],
                port=solr_info['port']
            )
        )
        self.assertEqual(
            response.status_code,
            404
        )

>>>>>>> f6b80edf
    def test_stop_test_environment_task(self):
        """
        Test that stop task stops a running test environment
        """

        test_id = '34fe32fdsfdsxxx'
        docker = Client(version='auto')
        image = 'adsabs/pythonsimpleserver:v1.0.0'

        try:
            container = docker.create_container(
                image=image,
                name='livetest-pythonserver-{}'.format(test_id),
            )
        except errors.NotFound:
            docker.pull(image)
            container = docker.create_container(
                image='adsabs/pythonsimpleserver:v1.0.0',
                name='livetest-pythonserver-{}'.format(test_id),
            )
        except Exception as error:
            self.fail('Unknown exception: {}'.format(error))

        docker.start(container=container['Id'])

        stop_test_environment(test_id=test_id)

        self.assertFalse([i for i in docker.containers() if [j for j in i['Names'] if test_id in j]])

    def test_run_test_environment_task(self):
        """
        Test that we can start tests in the test environment
        """
        test_id = '34fef34fsdf'

        name = 'livetest-pythonserver-{}'.format(test_id)

        container = GunicornDockerRunner(
            name=name,
            image='adsabs/pythonsimpleserver:v1.0.0'
        )
        container.start()

        run_test_in_environment(
            test_id=test_id,
            test_services=['adsrex'],
            api_name=name
        )<|MERGE_RESOLUTION|>--- conflicted
+++ resolved
@@ -24,36 +24,10 @@
         """
         Define what we want to start
         """
-<<<<<<< HEAD
+
         self.config = OrderedDict({})
 
         services = self.config.setdefault('services', [
-=======
-        self.config = {
-            'dependencies': [
-                {
-                    "name": "redis",
-                    "image": DEPENDENCIES['REDIS']['IMAGE'],
-                    "callback": None,
-                },
-                {
-                    "name": "consul",
-                    "image": DEPENDENCIES['CONSUL']['IMAGE'],
-                    "callback": None,
-                },
-                {
-                    "name": "postgres",
-                    "image": DEPENDENCIES['POSTGRES']['IMAGE'],
-                    "callback": None,
-                },
-                {
-                    "name": "solr",
-                    "image": DEPENDENCIES['SOLR']['IMAGE'],
-                    "callback": None
-                }
-            ],
-            'services': [
->>>>>>> f6b80edf
                 {
                     'name': 'adsws',
                     'repository': 'adsabs',
@@ -79,6 +53,10 @@
                 'name': 'registrator',
                 'image': 'gliderlabs/registrator:latest',
                 'build_requirements': ['consul']
+            },
+            {
+                'name': 'solr',
+
             }
         ])
 
@@ -176,7 +154,18 @@
         except OperationalError as e:
             self.fail('Postgresql database has not started: {}'.format(e))
 
-<<<<<<< HEAD
+        # Check solr is running
+        solr_info = self.helper_get_container_values('solr', 8983)
+        response = requests.get('http://{host}:{port}'.format(
+                host=solr_info['host'],
+                port=solr_info['port']
+            )
+        )
+        self.assertEqual(
+            response.status_code,
+            404
+        )
+
         # Check consul is running
         consul_info = self.helper_get_container_values('consul', 8500)
         session = Consul(host=consul_info['host'], port=consul_info['port'])
@@ -195,22 +184,7 @@
 
         # Check registrator is running
         registrator_info = self.helper_get_container_values('registrator', None)
-        print registrator_info
-
-=======
-        # Check solr is running
-        solr_info = self.helper_get_container_values('solr', 8983)
-        response = requests.get('http://{host}:{port}'.format(
-                host=solr_info['host'],
-                port=solr_info['port']
-            )
-        )
-        self.assertEqual(
-            response.status_code,
-            404
-        )
-
->>>>>>> f6b80edf
+
     def test_stop_test_environment_task(self):
         """
         Test that stop task stops a running test environment
